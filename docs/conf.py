# Configuration file for the Sphinx documentation builder.
#
# This file only contains a selection of the most common options. For a full
# list see the documentation:
# https://www.sphinx-doc.org/en/master/usage/configuration.html

# -- Path setup --------------------------------------------------------------

# If extensions (or modules to document with autodoc) are in another directory,
# add these directories to sys.path here. If the directory is relative to the
# documentation root, use os.path.abspath to make it absolute, like shown here.

import os
import sys
sys.path.insert(0, os.path.abspath('..'))


# -- Project information -----------------------------------------------------

project = 'turboPy'
# copyright = '2020, Steve Richardson'
html_show_copyright = False
author = 'Steve Richardson'

# The full version, including alpha/beta/rc tags
release = 'v2020.02.21'


# -- General configuration ---------------------------------------------------

# Add any Sphinx extension module names here, as strings. They can be
# extensions coming with Sphinx (named 'sphinx.ext.*') or your custom
# ones.
extensions = [
    'sphinx.ext.autodoc',
    'sphinx.ext.mathjax',
    'sphinx.ext.coverage',
    'sphinx.ext.napoleon',
    'sphinx.ext.intersphinx'
]
# Might want to add 'numpydoc', but readthedocs doesn't like it

master_doc = 'index'

# Add any paths that contain templates here, relative to this directory.
templates_path = ['_templates']

# List of patterns, relative to source directory, that match files and
# directories to ignore when looking for source files.
# This pattern also affects html_static_path and html_extra_path.
exclude_patterns = ['_build', 'Thumbs.db', '.DS_Store']

<<<<<<< HEAD
# Options for the napoleon preprocessor
napoleon_google_docstring = False
napoleon_numpy_docstring = True

# Options for intersphinx
intersphinx_mapping = {
    'python': ('https://docs.python.org/', None),
    'numpy': ('http://docs.scipy.org/doc/numpy/', None)
}
=======
master_doc = 'index'
>>>>>>> f79988bb

# -- Options for HTML output -------------------------------------------------

# The theme to use for HTML and HTML Help pages.  See the documentation for
# a list of builtin themes.
#
html_theme = 'alabaster'

# Add any paths that contain custom static files (such as style sheets) here,
# relative to this directory. They are copied after the builtin static files,
# so a file named "default.css" will overwrite the builtin "default.css".
html_static_path = ['_static']

html_theme_options = {
    # 'logo': 'logo.png',
    'github_user': 'NRL-Plasma-Physics-Division',
    'github_repo': 'turbopy',
    'description': 'A lightweight framework for computational physics',
    'github_banner': False,
    'github_button': True,
    'travis_button': True,
}

html_sidebars = {
    '**': [
        'about.html',
        'navigation.html',
        'relations.html',
        'searchbox.html'
    ]
}<|MERGE_RESOLUTION|>--- conflicted
+++ resolved
@@ -50,7 +50,6 @@
 # This pattern also affects html_static_path and html_extra_path.
 exclude_patterns = ['_build', 'Thumbs.db', '.DS_Store']
 
-<<<<<<< HEAD
 # Options for the napoleon preprocessor
 napoleon_google_docstring = False
 napoleon_numpy_docstring = True
@@ -60,9 +59,8 @@
     'python': ('https://docs.python.org/', None),
     'numpy': ('http://docs.scipy.org/doc/numpy/', None)
 }
-=======
+
 master_doc = 'index'
->>>>>>> f79988bb
 
 # -- Options for HTML output -------------------------------------------------
 
